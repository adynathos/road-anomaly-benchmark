--- conflicted
+++ resolved
@@ -114,7 +114,7 @@
 		'curvy-street', 'one-way-street', # obstacle track
 		'gravel', 'greyasphalt', 'motorway', 'paving', 'darkasphalt', # RO 2020
 		'darkasphalt2', # RO 2020 dog
-		'snowstorm1', 'snowstorm2', # RO 2021 
+		'snowstorm1', 'snowstorm2', # RO 2021
 		'driveway', # night
 	}
 
@@ -127,19 +127,6 @@
 			**DEFAULTS,
 		),
 		dict(
-<<<<<<< HEAD
-			name = 'RoadObstacleTrack-test',
-			dir_root = DIR_DATASETS / 'dataset_RoadObstacleTrack',
-			img_fmt = 'webp',
-			classes = dict(
-				road = 0,
-				obstacle = 1,
-				ignore = 255,
-
-				usual = 0,
-				anomaly = 1,
-			),
-=======
 			# all
 			name = 'ObstacleTrack-all',
 			scenes = SCENES_ALL,
@@ -166,7 +153,6 @@
 			scenes = {'snowstorm1', 'snowstorm2'},
 			expected_length = 55,
 			**DEFAULTS,
->>>>>>> 41a4f417
 		),
 	]
 
@@ -232,15 +218,12 @@
 		dict(
 			name = 'LostAndFound-train',
 			split = 'train',
-<<<<<<< HEAD
-			dir_root = DIR_LAF,
-=======
 			expected_length = 1036,
 			**DEFAULTS,
 		),
 		dict(
 			name = 'LostAndFound-test',
-			split = 'test',		
+			split = 'test',
 			expected_length = 1203,
 			**DEFAULTS,
 		),
@@ -248,7 +231,6 @@
 			name = 'LostAndFound-trainValid',
 			split = 'train',
 			name_for_persistence = 'LostAndFound-train',
->>>>>>> 41a4f417
 
 			# invalid frames are those where np.count_nonzero(labels_source) is 0
 			exclude_frame_indices = [44,  67,  88, 109, 131, 614],
@@ -260,12 +242,7 @@
 			name = 'LostAndFound-testValid',
 			name_for_persistence = 'LostAndFound-test',
 			split = 'test',
-<<<<<<< HEAD
-			dir_root = DIR_LAF,
-
-=======
-			
->>>>>>> 41a4f417
+
 			# invalid frames are those where np.count_nonzero(labels_source) is 0
 			exclude_frame_indices = [17,  37,  55,  72,  91, 110, 129, 153, 174, 197, 218, 353, 490, 618, 686, 792, 793],
 			expected_length = 1186,
@@ -278,7 +255,7 @@
 			name = 'LostAndFound-testNoKnown',
 			name_for_persistence = 'LostAndFound-test',
 			split = 'test',
-			
+
 			# invalid frames are those where np.count_nonzero(labels_source) is 0
 			exclude_frame_indices = [17,  37,  55,  72,  91, 110, 129, 153, 174, 197, 218, 353, 490, 618, 686, 792, 793],
 			exclude_prefix = {
@@ -350,16 +327,8 @@
 			for p in img_files
 		]
 		frames.sort(key = itemgetter('fid'))
-<<<<<<< HEAD
 
 		# remove invalid labeled frames
-		invalid_indices = self.cfg.invalid_labeled_frames
-		valid_indices = np.delete(np.arange(frames.__len__()), invalid_indices)
-		#print('\n '.join([frames[i].fid for i in invalid_indices]))
-		frames = [frames[i] for i in valid_indices]
-=======
-		
-		# remove invalid labeled frames	
 		invalid_indices = self.cfg.get('exclude_frame_indices')
 		if invalid_indices is not None:
 			valid_indices = np.delete(np.arange(frames.__len__()), invalid_indices)
@@ -370,13 +339,12 @@
 		if excluded_prefixes is not None:
 			frlen = frames.__len__()
 			frames = [
-				fr for fr in frames 
+				fr for fr in frames
 				if not any([
 					fr.fid.startswith(p) for p in excluded_prefixes
 				])
 			]
 			print(f'Exclude {frlen} -> {frames.__len__()}')
->>>>>>> 41a4f417
 
 		self.set_frames(frames)
 		self.check_size()
