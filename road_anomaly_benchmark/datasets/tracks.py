
from pathlib import Path
from os import environ
from operator import itemgetter
import logging, re

from easydict import EasyDict
import numpy as np

from ..paths import DIR_DATASETS
from .dataset_registry import DatasetRegistry
from .dataset_io import DatasetBase, ChannelLoaderImage


log = logging.getLogger(__name__)

class DatasetRA(DatasetBase):

	def __init__(self, cfg):
		super().__init__(cfg)
		self.discover()

	def discover(self):
		""" Discover frames in file system """
		path_template = Path(self.channels['image'].resolve_template(
			dset = self,
			fid = '*',
		))
		# print(path_template, path_template.parent, path_template.name)
		fids = [p.stem for p in path_template.parent.glob(path_template.name)]
		fids.sort()
		self.set_frames([EasyDict(fid=fid) for fid in fids])
		self.check_size()


	def check_size(self):
		desired_len = self.cfg.get('expected_length')
		actual_len = self.__len__()

		if desired_len is not None and actual_len != desired_len:
			raise ValueError(f'The dataset should have {desired_len} frames but found {actual_len}')

	def get_frame(self, key, *channels):

		channels = set(channels)
		if 'label_pixel_gt' in channels:
			channels.remove('label_pixel_gt')

		fr = super().get_frame(key, *channels)

		sem_gt = fr.get('semantic_class_gt')
		if sem_gt is not None:
			h, w = sem_gt.shape[:2]
			label = np.full((h, w), 255, dtype=np.uint8)
			label[sem_gt == self.cfg.classes.usual] = 0

			anomaly = self.cfg.classes.anomaly
			if isinstance(anomaly, (tuple, list)) and anomaly.__len__() == 2:
				range_low, range_high = anomaly
				anomaly_mask = (range_low <= sem_gt) & (sem_gt <= range_high)
			else:
				anomaly_mask = sem_gt == anomaly

			label[anomaly_mask] = 1

			fr['label_pixel_gt'] = label

		return fr


@DatasetRegistry.register_class()
class DatasetAnomalyTrack(DatasetRA):

	configs = [
		dict(
			name = 'AnomalyTrack-test',
			dir_root = DIR_DATASETS / 'dataset_AnomalyTrack',
			img_fmt = 'jpg',
			classes = dict(
				usual = 0,
				anomaly = 1,
				ignore = 255,
			),
			expected_length = 100,
		),
	]

	channels = {
		'image': ChannelLoaderImage("{dset.cfg.dir_root}/images/{fid}.{dset.cfg.img_fmt}"),
		'semantic_class_gt': ChannelLoaderImage("{dset.cfg.dir_root}/labels_masks/{fid}_labels_semantic.png"),
	}


@DatasetRegistry.register_class()
class DatasetObstacleTrack(DatasetRA):

	CLASS_IDS = dict(
		road = 0,
		obstacle = 1,
		ignore = 255,

		usual = 0,
		anomaly = 1,
	)

	DEFAULTS = dict(
		dir_root = DIR_DATASETS / 'dataset_ObstacleTrack',
		img_fmt = 'webp',
		classes = CLASS_IDS,
		name_for_persistence = 'ObstacleTrack-test',
	)

	SCENES_ALL = {
		'curvy-street', 'one-way-street', # obstacle track
		'gravel', 'greyasphalt', 'motorway', 'paving', 'darkasphalt', # RO 2020
		'darkasphalt2', # RO 2020 dog
		'snowstorm1', 'snowstorm2', # RO 2021
		'driveway', # night
	}

	# splits for per-scene breakdown
	SCENE_SPLITS = {
		'curvy': ['curvy-street'],
		'darkasphalt': ['darkasphalt'],
		'darkasphaltDog': ['darkasphalt2'], # dog
		'darkasphaltAll': ['darkasphalt', 'darkasphalt2'],
		'gravel': ['gravel'],
		'greyasphalt': ['greyasphalt'],
		'motorway': ['motorway'],
		'shiny': ['one-way-street'], # sun reflects off wet road
		'paving': ['paving'],
		'night': ['driveway'],
		'snowstorm': ['snowstorm1', 'snowstorm2'],
	}

	configs = [
		dict(
			# default: exclude special weather and night
			name = 'ObstacleTrack-test',
			scenes = SCENES_ALL.difference({'snowstorm1', 'snowstorm2', 'driveway'}),
			expected_length = 327,
			**DEFAULTS,
		),
		dict(
			# all
			name = 'ObstacleTrack-all',
			scenes = SCENES_ALL,
			expected_length = 412,
			**DEFAULTS,
		),
		dict(
			# exclude night
			name = 'ObstacleTrack-noNight',
			scenes = SCENES_ALL.difference({'driveway'}),
			expected_length = 382,
			**DEFAULTS,
		),
		dict(
			# night
			name = 'ObstacleTrack-night',
			scenes = {'driveway'},
			expected_length = 30,
			**DEFAULTS,
		),
		dict(
			# night
			name = 'ObstacleTrack-snowstorm',
			scenes = {'snowstorm1', 'snowstorm2'},
			expected_length = 55,
			**DEFAULTS,
		),
	]

	for splitname, scenes in SCENE_SPLITS.items():
		configs.append(dict(
			name = f'ObstacleScene-{splitname}',
			scenes = set(scenes),
			**DEFAULTS,
		))

	channels = {
		'image': ChannelLoaderImage("{dset.cfg.dir_root}/images/{fid}.{dset.cfg.img_fmt}"),
		'semantic_class_gt': ChannelLoaderImage("{dset.cfg.dir_root}/labels_masks/{fid}_labels_semantic.png"),
	}

	def set_frames(self, frame_list):
		""" Filter frames by requested scenes """
		frames_filtered = [
			fr for fr in frame_list
			if fr.fid.split('_')[0] in self.cfg.scenes
		]

		super().set_frames(frames_filtered)


@DatasetRegistry.register_class()
class DatasetWeather(DatasetRA):

	configs = [
		dict(
			name = 'RoadObstacleWeather-v1',
			dir_root = DIR_DATASETS / 'dataset_RoadObstacleWeather_v1',
			# classes = dict(
			# 	road = 253,
			# 	obstacle = 254,
			# 	ignore = 0,
			# )
		),
		dict(
			name = 'RoadObstacleExtra-v1',
			dir_root = DIR_DATASETS / 'dataset_RoadObstacleExtra',
		),
	]

	channels = {
		'image': ChannelLoaderImage("{dset.cfg.dir_root}/images/{fid}.jpg"),
		#'semantic_class_gt': ChannelLoaderImage("{dset.cfg.dir_root}/labels_masks/{fid}_labels_semantic.png"),
	}

@DatasetRegistry.register_class()
class DatasetLostAndFound(DatasetRA):
	"""
	https://github.com/mcordts/cityscapesScripts#dataset-structure
	"""

	DIR_LAF = Path(environ.get('DIR_LAF', DIR_DATASETS / 'dataset_LostAndFound'))

	LAF_CLASSES = dict(
		ignore = 0,
		usual = 1, # road
		anomaly = [2, 200], # range
	)

	DEFAULTS = dict(
		dir_root = DIR_LAF,
		classes = LAF_CLASSES,
	)

	configs = [
		dict(
			name = 'LostAndFound-train',
			split = 'train',
			expected_length = 1036,
			**DEFAULTS,
		),
		dict(
			name = 'LostAndFound-test',
			split = 'test',
			expected_length = 1203,
			**DEFAULTS,
		),
		dict(
			name = 'LostAndFound-trainValid',
			split = 'train',
			name_for_persistence = 'LostAndFound-train',

			# invalid frames are those where np.count_nonzero(labels_source) is 0
			exclude_frame_indices = [44,  67,  88, 109, 131, 614],
			expected_length = 1030,

			**DEFAULTS,
		),
		dict(
			name = 'LostAndFound-testValid',
			name_for_persistence = 'LostAndFound-test',
			split = 'test',

			# invalid frames are those where np.count_nonzero(labels_source) is 0
			exclude_frame_indices = [17,  37,  55,  72,  91, 110, 129, 153, 174, 197, 218, 353, 490, 618, 686, 792, 793],
			expected_length = 1186,

			**DEFAULTS,
		),

		dict(
			# valid test set, excluding known objects - pedestrians and bicycles
			name = 'LostAndFound-testNoKnown',
			name_for_persistence = 'LostAndFound-test',
			split = 'test',

			# invalid frames are those where np.count_nonzero(labels_source) is 0
			exclude_frame_indices = [17,  37,  55,  72,  91, 110, 129, 153, 174, 197, 218, 353, 490, 618, 686, 792, 793],
			exclude_prefix = {
				'15_Rechbergstr_Deckenpfronn',  # children
    			'01_Hanns_Klemm_Str_45_000006',  # velo
    			'01_Hanns_Klemm_Str_45_000007',  # velo
    			'10_Schlossberg_9_000004',  # velo
			},
			expected_length = 1043,

			**DEFAULTS,
		),
	]

	channels = {
		'image': ChannelLoaderImage(
			'{dset.cfg.dir_root}/leftImg8bit/{dset.cfg.split}/{scene_id:02d}_{scene_name}/{fid}_leftImg8bit.{dset.img_fmt}',
		),
		'semantic_class_gt': ChannelLoaderImage(
			'{dset.cfg.dir_root}/gtCoarse/{dset.cfg.split}/{scene_id:02d}_{scene_name}/{fid}_gtCoarse_labelIds.png',
		),
		# 'semantic_class_gt_tid': ChannelLoaderImage(
		# 	'{dset.cfg.dir_root}/gtCoarse/{dset.cfg.split}/{scene_id:02d}_{scene_name}/{fid}_gtCoarse_labelTrainIds.png',
		# ),
		'instances': ChannelLoaderImage(
			'{dset.cfg.dir_root}/gtCoarse/{dset.cfg.split}/{scene_id:02d}_{scene_name}/{fid}_gtCoarse_instanceIds.png',
		),
	}

	RE_LAF_NAME = re.compile(r'([0-9]{2})_(.*)_([0-9]{6})_([0-9]{6})')
	LAF_SUFFIX_LEN = '_leftImg8bit'.__len__()

	@classmethod
	def laf_id_from_image_path(cls, path, **_):
		fid = path.stem[:-cls.LAF_SUFFIX_LEN]

		m = cls.RE_LAF_NAME.match(fid)

		return EasyDict(
			fid = fid,
			scene_id = int(m.group(1)),
			scene_name = m.group(2),
			scene_seq = int(m.group(3)),
			scene_time = int(m.group(4))
		)


	def discover(self):
		img_dir = Path(self.cfg.dir_root) / 'leftImg8bit' / self.cfg.split

		for img_ext in ['png', 'webp', 'jpg']:
			img_files = list(img_dir.glob(f'*/*_leftImg8bit.{img_ext}'))
			if img_files:
				break

		if not img_files:
			raise FileNotFoundError(f'Did not find images at {img_dir}')


		log.info(f'LAF: found images in {img_ext} format')
		self.img_fmt = img_ext

		# LAF's PNG images contain a gamma value which makes them washed out, ignore it
		# if img_ext == '.png':
			# self.channels['image'].opts['ignoregamma'] = True

		frames = [
			self.laf_id_from_image_path(p)
			for p in img_files
		]
		frames.sort(key = itemgetter('fid'))

		# remove invalid labeled frames
		invalid_indices = self.cfg.get('exclude_frame_indices')
		if invalid_indices is not None:
			valid_indices = np.delete(np.arange(frames.__len__()), invalid_indices)
			frames = [frames[i] for i in valid_indices]

		# remove scenes
		excluded_prefixes = self.cfg.get('exclude_prefix')
		if excluded_prefixes is not None:
			frlen = frames.__len__()
			frames = [
				fr for fr in frames
				if not any([
					fr.fid.startswith(p) for p in excluded_prefixes
				])
			]
			print(f'Exclude {frlen} -> {frames.__len__()}')

		self.set_frames(frames)
		self.check_size()


@DatasetRegistry.register_class()
class DatasetSmallObstacle(DatasetRA):
	# this dataset needs to be preprocessed: create binary lo
	configs = [
		dict(
			name='SmallObstacleDataset-train',
			split='train',
			dir_root=DIR_DATASETS / 'Small_Obstacle_Dataset',
			classes=dict(
				road=0,
				obstacle=1,
				ignore=255,
<<<<<<< HEAD

				usual = 0,
				anomaly = 1,
=======
>>>>>>> 63f25bfb
			),
		),
		dict(
			name='SmallObstacleDataset-test',
			split='test',
			dir_root=DIR_DATASETS / 'Small_Obstacle_Dataset',
			classes=dict(
				road=0,
				obstacle=1,
				ignore=255,
<<<<<<< HEAD

				usual = 0,
				anomaly = 1,
=======
>>>>>>> 63f25bfb
			),
		),
		dict(
			name='SmallObstacleDataset-val',
			split='val',
			dir_root=DIR_DATASETS / 'Small_Obstacle_Dataset',
			classes=dict(
				road=0,
				obstacle=1,
				ignore=255,
<<<<<<< HEAD

				usual = 0,
				anomaly = 1,
=======
>>>>>>> 63f25bfb
			),
		),
	]

	channels = {
		'image': ChannelLoaderImage("{dset.cfg.dir_root}/{dset.cfg.split}/{direc}/image/{fid}.png"),
		'semantic_class_gt': ChannelLoaderImage("{dset.cfg.dir_root}/{dset.cfg.split}/{direc}/labels/{fid}.png"),
	}

	def sod_id_from_image_path(cls, path, **_):
		fid = path.stem
		direc = str(fid).split('_')[0] + '_' + str(fid).split('_')[1]
		return EasyDict(
			fid=fid,
			direc=direc
		)

	def discover(self):
		img_dir = Path(self.cfg.dir_root) / self.cfg.split

		for img_ext in ['png', 'webp', 'jpg']:
			img_files = list(img_dir.glob(f'*/labels/*.{img_ext}'))
			if img_files:
				break

		if not img_files:
			raise FileNotFoundError(f'Did not find images at {img_dir}')

		log.info(f'SOD: found images in {img_ext} format')
		self.img_fmt = img_ext

		frames = [
			self.sod_id_from_image_path(p)
			for p in img_files
		]
		frames.sort(key=itemgetter('fid'))

		self.set_frames(frames)
		self.check_size()<|MERGE_RESOLUTION|>--- conflicted
+++ resolved
@@ -384,12 +384,9 @@
 				road=0,
 				obstacle=1,
 				ignore=255,
-<<<<<<< HEAD
 
 				usual = 0,
 				anomaly = 1,
-=======
->>>>>>> 63f25bfb
 			),
 		),
 		dict(
@@ -400,12 +397,9 @@
 				road=0,
 				obstacle=1,
 				ignore=255,
-<<<<<<< HEAD
 
 				usual = 0,
 				anomaly = 1,
-=======
->>>>>>> 63f25bfb
 			),
 		),
 		dict(
@@ -416,12 +410,9 @@
 				road=0,
 				obstacle=1,
 				ignore=255,
-<<<<<<< HEAD
 
 				usual = 0,
 				anomaly = 1,
-=======
->>>>>>> 63f25bfb
 			),
 		),
 	]
